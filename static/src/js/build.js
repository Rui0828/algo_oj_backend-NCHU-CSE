--- conflicted
+++ resolved
@@ -68,10 +68,6 @@
         addContest_13_pack: "app/admin/contest/addContest",
         contestPassword_14_pack: "app/oj/contest/contestPassword",
         changePassword_15_pack: "app/oj/account/changePassword",
-<<<<<<< HEAD
-        monitor_16_pack: "app/admin/monitor/monitor",
-=======
->>>>>>> dfaa7655
         editProblem_17_pack: "app/admin/contest/editProblem",
         joinGroupRequestList_18_pack: "app/admin/group/joinGroupRequestList",
         group_19_pack: "app/oj/group/group",
@@ -142,10 +138,6 @@
             name: "changePassword_15_pack"
         },
         {
-<<<<<<< HEAD
-            name: "monitor_16_pack"
-        },
-        {
             name: "editProblem_17_pack"
         },
         {
@@ -176,38 +168,6 @@
             name: "group_26_pack"
         },
         {
-=======
-            name: "editProblem_17_pack"
-        },
-        {
-            name: "joinGroupRequestList_18_pack"
-        },
-        {
-            name: "group_19_pack"
-        },
-        {
-            name: "contestProblemList_20_pack"
-        },
-        {
-            name: "editProblem_21_pack"
-        },
-        {
-            name: "register_22_pack"
-        },
-        {
-            name: "groupDetail_23_pack"
-        },
-        {
-            name: "editContest_24_pack"
-        },
-        {
-            name: "resetPassword_25_pack"
-        },
-        {
-            name: "group_26_pack"
-        },
-        {
->>>>>>> dfaa7655
             name: "settings_27_pack"
         }
     ],
