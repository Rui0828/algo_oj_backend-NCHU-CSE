# coding=utf-8
"""
Django settings for oj project.

Generated by 'django-admin startproject' using Django 1.8.

For more information on this file, see
https://docs.djangoproject.com/en/1.8/topics/settings/

For the full list of settings and their values, see
https://docs.djangoproject.com/en/1.8/ref/settings/
"""

# Build paths inside the project like this: os.path.join(BASE_DIR, ...)
import os

# todo 判断运行环境
ENV = os.environ.get("oj_env", "local")

if ENV == "local":
    from .local_settings import *
elif ENV == "server":
    from .server_settings import *
elif ENV == "daocloud":
    from .daocloud_settings import *

BASE_DIR = os.path.dirname(os.path.dirname(os.path.abspath(__file__)))


# Quick-start development settings - unsuitable for production
# See https://docs.djangoproject.com/en/1.8/howto/deployment/checklist/

# SECURITY WARNING: keep the secret key used in production secret!
SECRET_KEY = 'hzfp^8mbgapc&x%$#xv)0=t8s7_ilingw(q3!@h&2fty6v6fxz'

ALLOWED_HOSTS = []


# Application definition

INSTALLED_APPS = (
    'django.contrib.auth',
    'django.contrib.contenttypes',
    'django.contrib.sessions',
    'django.contrib.messages',
    'django.contrib.staticfiles',

    'account',
    'announcement',
    'utils',
    'group',
    'problem',
    'admin',
    'submission',
<<<<<<< HEAD
    'mq',
=======
    'contest',
>>>>>>> ea3e8841


    'django_extensions',
    'rest_framework',
    'rest_framework_swagger',
)

MIDDLEWARE_CLASSES = (
    'django.contrib.sessions.middleware.SessionMiddleware',
    'django.middleware.common.CommonMiddleware',
    'django.middleware.csrf.CsrfViewMiddleware',
    'django.contrib.auth.middleware.AuthenticationMiddleware',
    'django.contrib.auth.middleware.SessionAuthenticationMiddleware',
    'django.contrib.messages.middleware.MessageMiddleware',
    'django.middleware.clickjacking.XFrameOptionsMiddleware',
    'django.middleware.security.SecurityMiddleware',
    'admin.middleware.AdminRequiredMiddleware'
)

ROOT_URLCONF = 'oj.urls'

TEMPLATES = [
    {
        'BACKEND': 'django.template.backends.django.DjangoTemplates',
        'DIRS': [os.path.join(BASE_DIR, 'template')],
        'APP_DIRS': True,
        'OPTIONS': {
            'context_processors': [
                'django.template.context_processors.debug',
                'django.template.context_processors.request',
                'django.contrib.auth.context_processors.auth',
                'django.contrib.messages.context_processors.messages',
            ],
        },
    },
]

WSGI_APPLICATION = 'oj.wsgi.application'


# Internationalization
# https://docs.djangoproject.com/en/1.8/topics/i18n/

LANGUAGE_CODE = 'zh-cn'

TIME_ZONE = 'Asia/Shanghai'

USE_I18N = True

USE_L10N = True

USE_TZ = True


# Static files (CSS, JavaScript, Images)
# https://docs.djangoproject.com/en/1.8/howto/static-files/

STATIC_URL = '/static/'

STATICFILES_DIRS = (os.path.join(BASE_DIR, "static/src/"),)

TEMPLATE_DIRS = (
    os.path.join(BASE_DIR, "template"),
)

AUTH_USER_MODEL = 'account.User'

LOGGING = {
    'version': 1,
    'disable_existing_loggers': True,
    'formatters': {
        'standard': {
            'format': '%(asctime)s [%(threadName)s:%(thread)d] [%(name)s:%(lineno)d] [%(module)s:%(funcName)s] [%(levelname)s]- %(message)s'}
        # 日志格式
    },
    'handlers': {
        'django_error': {
            'level': 'DEBUG',
            'class': 'logging.handlers.RotatingFileHandler',
            'filename': LOG_PATH + 'django.log',
            'formatter': 'standard'
        },
        'app_info': {
            'level': 'DEBUG',
            'class': 'logging.handlers.RotatingFileHandler',
            'filename': LOG_PATH + 'app_info.log',
            'formatter': 'standard'
        },
        'console': {
            'level': 'DEBUG',
            'class': 'logging.StreamHandler',
            'formatter': 'standard'
        }
    },
    'loggers': {
        'app_info_logger': {
            'handlers': ['app_info', "console"],
            'level': 'DEBUG',
            'propagate': True
        },
        'django.request': {
            'handlers': ['django_error', 'console'],
            'level': 'DEBUG',
            'propagate': True,
        },
        'django.db.backends': {
            'handlers': ['console'],
            'level': 'ERROR',
            'propagate': True,
        }
    },
}


REST_FRAMEWORK = {
    'TEST_REQUEST_DEFAULT_FORMAT': 'json'
}<|MERGE_RESOLUTION|>--- conflicted
+++ resolved
@@ -52,12 +52,8 @@
     'problem',
     'admin',
     'submission',
-<<<<<<< HEAD
     'mq',
-=======
     'contest',
->>>>>>> ea3e8841
-
 
     'django_extensions',
     'rest_framework',
