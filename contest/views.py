# coding=utf-8
import json
import datetime
from functools import wraps
from django.utils.timezone import now
from django.shortcuts import render
from django.db import IntegrityError
from django.utils import dateparse
from django.db.models import Q, Count, Sum
from django.core.paginator import Paginator
from rest_framework.views import APIView
from utils.shortcuts import (serializer_invalid_response, error_response,
                             success_response, paginate, rand_str, error_page)

from account.models import REGULAR_USER, ADMIN, SUPER_ADMIN, User
from account.decorators import login_required
from group.models import Group
from announcement.models import Announcement

from .models import Contest, ContestProblem, ContestSubmission
from .models import GROUP_CONTEST, PUBLIC_CONTEST, PASSWORD_PUBLIC_CONTEST
from .decorators import check_user_contest_permission
from .serializers import (CreateContestSerializer, ContestSerializer, EditContestSerializer,
                          CreateContestProblemSerializer, ContestProblemSerializer,
                          EditContestProblemSerializer, ContestPasswordVerifySerializer,
                          EditContestProblemSerializer)


class ContestAdminAPIView(APIView):
    def post(self, request):
        """
        比赛发布json api接口
        ---
        request_serializer: CreateContestSerializer
        response_serializer: ContestSerializer
        """
        serializer = CreateContestSerializer(data=request.data)
        if serializer.is_valid():
            data = serializer.data
            groups = []
            # 首先判断比赛的类型： 0 即为是小组赛(GROUP_CONTEST)，1 即为是无密码的公开赛(PUBLIC_CONTEST)，
            # 2 即为是有密码的公开赛(PASSWORD_PUBLIC_CONTEST)
            # 此时为有密码的公开赛，并且此时只能超级管理员才有权限此创建比赛
            if data["contest_type"] in [PUBLIC_CONTEST, PASSWORD_PUBLIC_CONTEST]:
                if request.user.admin_type != SUPER_ADMIN:
                    return error_response(u"只有超级管理员才可创建公开赛")
            if data["contest_type"] == PASSWORD_PUBLIC_CONTEST:
                if not data["password"]:
                    return error_response(u"此比赛为有密码的公开赛，密码不可为空")

            # 没有密码的公开赛 没有密码的小组赛
            elif data["contest_type"] == GROUP_CONTEST:
                if request.user.admin_type == SUPER_ADMIN:
                    groups = Group.objects.filter(id__in=data["groups"])
                else:
                    groups = Group.objects.filter(id__in=data["groups"], admin=request.user)
                if not groups.count():
                    return error_response(u"请至少选择一个小组")
            if data["start_time"] >= data["end_time"]:
                return error_response(u"比赛的开始时间不能晚于或等于比赛结束的时间")
            try:
                contest = Contest.objects.create(title=data["title"], description=data["description"],
                                                 mode=data["mode"], contest_type=data["contest_type"],
                                                 show_rank=data["show_rank"], password=data["password"],
                                                 show_user_submission=data["show_user_submission"],
                                                 start_time=dateparse.parse_datetime(data["start_time"]),
                                                 end_time=dateparse.parse_datetime(data["end_time"]),
                                                 created_by=request.user, visible=data["visible"])
            except IntegrityError:
                return error_response(u"比赛名已经存在")
            contest.groups.add(*groups)
            return success_response(ContestSerializer(contest).data)
        else:
            return serializer_invalid_response(serializer)

    def put(self, request):
        """
        比赛编辑json api接口
        ---
        request_serializer: EditContestSerializer
        response_serializer: ContestSerializer
        """
        serializer = EditContestSerializer(data=request.data)
        if serializer.is_valid():
            data = serializer.data
            groups = []
            try:
                contest = Contest.objects.get(id=data["id"])
            except Contest.DoesNotExist:
                return error_response(u"该比赛不存在！")
            try:
                contest = Contest.objects.get(title=data["title"])
                if contest.id != data["id"]:
                    return error_response(u"该比赛名称已经存在")
            except Contest.DoesNotExist:
                pass
            if data["contest_type"] in [PUBLIC_CONTEST, PASSWORD_PUBLIC_CONTEST]:
                if request.user.admin_type != SUPER_ADMIN:
                    return error_response(u"只有超级管理员才可创建公开赛")
            if data["contest_type"] == PASSWORD_PUBLIC_CONTEST:
                if not data["password"]:
                    return error_response(u"此比赛为有密码的公开赛，密码不可为空")
            elif data["contest_type"] == GROUP_CONTEST:
                if request.user.admin_type == SUPER_ADMIN:
                    groups = Group.objects.filter(id__in=data["groups"])
                else:
                    groups = Group.objects.filter(id__in=data["groups"], admin=request.user)
                if not groups.count():
                    return error_response(u"请至少选择一个小组")
            if data["start_time"] >= data["end_time"]:
                return error_response(u"比赛的开始时间不能晚于或等于比赛结束的时间")
            if request.user.admin_type != SUPER_ADMIN and request.user != contest.created_by:
                return error_response(u"你无权修改该比赛!")
            contest.title = data["title"]
            contest.description = data["description"]
            contest.mode = data["mode"]
            contest.contest_type = data["contest_type"]
            contest.show_rank = data["show_rank"]
            contest.show_user_submission = data["show_user_submission"]
            contest.start_time = dateparse.parse_datetime(data["start_time"])
            contest.end_time = dateparse.parse_datetime(data["end_time"])
            contest.visible = data["visible"]
            contest.password = data["password"]
            contest.save()

            contest.groups.clear()
            contest.groups.add(*groups)
            return success_response(ContestSerializer(contest).data)
        else:
            return serializer_invalid_response(serializer)

    def get(self, request):
        """
        比赛分页json api接口
        ---
        response_serializer: ContestSerializer
        """
        if request.user.admin_type == SUPER_ADMIN:
            contest = Contest.objects.all().order_by("-create_time")
        else:
            contest = Contest.objects.filter(created_by=request.user).order_by("-create_time")
        visible = request.GET.get("visible", None)
        if visible:
            contest = contest.filter(visible=(visible == "true"))
        keyword = request.GET.get("keyword", None)
        if keyword:
            contest = contest.filter(Q(title__contains=keyword) |
                                     Q(description__contains=keyword))
        return paginate(request, contest, ContestSerializer)


class ContestProblemAdminAPIView(APIView):
    def post(self, request):
        """
        比赛题目发布json api接口
        ---
        request_serializer: CreateContestProblemSerializer
        response_serializer: ContestProblemSerializer
        """
        serializer = CreateContestProblemSerializer(data=request.data)
        if serializer.is_valid():
            data = serializer.data
            try:
                contest = Contest.objects.get(id=data["contest_id"])
            except Contest.DoesNotExist:
                return error_response(u"比赛不存在")
            contest_problem = ContestProblem.objects.create(title=data["title"],
                                                            description=data["description"],
                                                            input_description=data["input_description"],
                                                            output_description=data["output_description"],
                                                            test_case_id=data["test_case_id"],
                                                            samples=json.dumps(data["samples"]),
                                                            time_limit=data["time_limit"],
                                                            memory_limit=data["memory_limit"],
                                                            created_by=request.user,
                                                            hint=data["hint"],
                                                            contest=contest,
                                                            sort_index=data["sort_index"],
                                                            score=data["score"])
            return success_response(ContestProblemSerializer(contest_problem).data)
        else:
            return serializer_invalid_response(serializer)

    def put(self, request):
        """
        比赛题目编辑json api接口
        ---
        request_serializer: EditContestProblemSerializer
        response_serializer: ContestProblemSerializer
        """
        serializer = EditContestProblemSerializer(data=request.data)
        if serializer.is_valid():
            data = serializer.data

            try:
                contest_problem = ContestProblem.objects.get(id=data["id"])
            except ContestProblem.DoesNotExist:
                return error_response(u"该比赛题目不存在！")
            contest = Contest.objects.get(id=contest_problem.contest_id)
            if request.user.admin_type != SUPER_ADMIN and contest.created_by != request.user:
                return error_response(u"你无权修改该题目!")
            contest_problem.title = data["title"]
            contest_problem.description = data["description"]
            contest_problem.input_description = data["input_description"]
            contest_problem.output_description = data["output_description"]
            contest_problem.test_case_id = data["test_case_id"]
            contest_problem.time_limit = data["time_limit"]
            contest_problem.memory_limit = data["memory_limit"]
            contest_problem.samples = json.dumps(data["samples"])
            contest_problem.hint = data["hint"]
            contest_problem.visible = data["visible"]
            contest_problem.sort_index = data["sort_index"]
            contest_problem.score = data["score"]
            contest_problem.save()
            return success_response(ContestProblemSerializer(contest_problem).data)
        else:
            return serializer_invalid_response(serializer)

    def get(self, request):
        """
        比赛题目分页json api接口
        ---
        response_serializer: ContestProblemSerializer
        """
        contest_problem_id = request.GET.get("contest_problem_id", None)
        if contest_problem_id:
            try:
                contest_problem = ContestProblem.objects.get(id=contest_problem_id)
                return success_response(ContestProblemSerializer(contest_problem).data)
            except ContestProblem.DoesNotExist:
                return error_response(u"比赛题目不存在")
        if request.user.admin_type == SUPER_ADMIN:
            contest_problem = ContestProblem.objects.all().order_by("sort_index")
        else:
            contest_problem = ContestProblem.objects.filter(created_by=request.user).order_by("sort_index")
        visible = request.GET.get("visible", None)
        if visible:
            contest_problem = contest_problem.filter(visible=(visible == "true"))
        keyword = request.GET.get("keyword", None)
        if keyword:
            contest_problem = contest_problem.filter(Q(title__contains=keyword) |
                                                     Q(description__contains=keyword))
        contest_id = request.GET.get("contest_id", None)
        if contest_id:
            try:
                contest = Contest.objects.get(id=contest_id)
            except Contest.DoesNotExist:
                return error_response(u"该比赛不存在!")
            contest_problem = contest_problem.filter(contest=contest).order_by("sort_index")

        return paginate(request, contest_problem, ContestProblemSerializer)


class ContestPasswordVerifyAPIView(APIView):
    @login_required
    def post(self, request):
        serializer = ContestPasswordVerifySerializer(data=request.data)
        if serializer.is_valid():
            data = request.data
            try:
                contest = Contest.objects.get(id=data["contest_id"], contest_type=PASSWORD_PUBLIC_CONTEST)
            except Contest.DoesNotExist:
                return error_response(u"比赛不存在")

            if data["password"] != contest.password:
                return error_response(u"密码错误")
            else:
                if "contests" not in request.session:
                    request.session["contests"] = []
                request.session["contests"].append(int(data["contest_id"]))
                # https://docs.djangoproject.com/en/dev/topics/http/sessions/#when-sessions-are-saved
                request.session.modified = True

                return success_response(True)
        else:
            return serializer_invalid_response(serializer)


@check_user_contest_permission
def contest_page(request, contest_id):
    """
    单个比赛的详情页
    """
    contest = Contest.objects.get(id=contest_id)

    return render(request, "oj/contest/contest_index.html", {"contest": contest})


@check_user_contest_permission
def contest_problem_page(request, contest_id, contest_problem_id):
    """
    单个比赛题目的详情页
    """
    contest = Contest.objects.get(id=contest_id)
    try:
        contest_problem = ContestProblem.objects.get(id=contest_problem_id, visible=True)
    except ContestProblem.DoesNotExist:
        return error_page(request, u"比赛题目不存在")
    warning = u"您已经提交过本题的正确答案，重复提交可能造成时间累计。"
    show_warning = False
    try:
        submission = ContestSubmission.objects.get(user=request.user, contest=contest, problem=contest_problem)
        show_warning = submission.ac
    except ContestSubmission.DoesNotExist:
        pass

    # 已经结束
    if contest.status == -1:
        show_warning = True
        warning = u"比赛已经结束"
    return render(request, "oj/contest/contest_problem.html", {"contest_problem": contest_problem, "contest": contest,
                                                               "samples": json.loads(contest_problem.samples),
                                                               "show_warning": show_warning, "warning": warning})


@check_user_contest_permission
def contest_problems_list_page(request, contest_id):
    """
    比赛所有题目的列表页
    """
    try:
        contest = Contest.objects.get(id=contest_id)
    except Contest.DoesNotExist:
        return error_page(request, u"比赛不存在")
    contest_problems = ContestProblem.objects.filter(contest=contest).order_by("sort_index")
    submissions = ContestSubmission.objects.filter(user=request.user, contest=contest)
    state = {}
    for item in submissions:
        state[item.problem_id] = item.ac
    for item in contest_problems:
        if item.id in state:
            if state[item.id]:
                item.state = 1
            else:
                item.state = 2
        else:
            item.state = 0
    return render(request, "oj/contest/contest_problems_list.html", {"contest_problems": contest_problems,
                                                                     "contest": {"id": contest_id}})


def contest_list_page(request, page=1):
    """
    所有比赛的列表页
    """
    # 正常情况
    contests = Contest.objects.filter(visible=True).order_by("-create_time")

    # 搜索的情况
    keyword = request.GET.get("keyword", None)
    if keyword:
        contests = contests.filter(Q(title__contains=keyword) | Q(description__contains=keyword))

    # 筛选我能参加的比赛
    join = request.GET.get("join", None)
<<<<<<< HEAD
    if request.user.is_authenticated and join:
        contests = contests.filter(Q(contest_type__in=[1, 2]) | Q(groups__in=request.user.group_set.all())). \
=======
    if join:
        contests = contests.filter(Q(contest_type__in=[PUBLIC_CONTEST, PASSWORD_PUBLIC_CONTEST]) | Q(groups__in=request.user.group_set.all())). \
>>>>>>> 494c5e4b
            filter(end_time__gt=datetime.datetime.now(), start_time__lt=datetime.datetime.now())

    paginator = Paginator(contests, 20)
    try:
        current_page = paginator.page(int(page))
    except Exception:
        return error_page(request, u"不存在的页码")

    previous_page = next_page = None

    try:
        previous_page = current_page.previous_page_number()
    except Exception:
        pass

    try:
        next_page = current_page.next_page_number()
    except Exception:
        pass

    return render(request, "oj/contest/contest_list.html",
                  {"contests": current_page, "page": int(page),
                   "previous_page": previous_page, "next_page": next_page,
                   "keyword": keyword, "join": join})


def _cmp(x, y):
    if x["total_ac"] > y["total_ac"]:
        return 1
    elif x["total_ac"] < y["total_ac"]:
        return -1
    else:
        if x["total_time"] < y["total_time"]:
            return 1
        else:
            return -1


@check_user_contest_permission
def contest_rank_page(request, contest_id):
    contest = Contest.objects.get(id=contest_id)
    contest_problems = ContestProblem.objects.filter(contest=contest).order_by("sort_index")
    result = ContestSubmission.objects.filter(contest=contest).values("user_id").\
        annotate(total_submit=Sum("total_submission_number"))
    for i in range(0, len(result)):
        # 这个人所有的提交
        submissions = ContestSubmission.objects.filter(user_id=result[i]["user_id"], contest_id=contest_id)
        result[i]["submissions"] = {}
        for item in submissions:
            result[i]["submissions"][item.problem_id] = item
        result[i]["total_ac"] = submissions.filter(ac=True).count()
        result[i]["user"] = User.objects.get(id=result[i]["user_id"])
        result[i]["total_time"] = submissions.filter(ac=True).aggregate(total_time=Sum("total_time"))["total_time"]

    return render(request, "oj/contest/contest_rank.html",
                  {"contest": contest, "contest_problems": contest_problems,
                   "result": sorted(result, cmp=_cmp, reverse=True),
                   "auto_refresh": request.GET.get("auto_refresh", None) == "true"})<|MERGE_RESOLUTION|>--- conflicted
+++ resolved
@@ -353,13 +353,8 @@
 
     # 筛选我能参加的比赛
     join = request.GET.get("join", None)
-<<<<<<< HEAD
     if request.user.is_authenticated and join:
         contests = contests.filter(Q(contest_type__in=[1, 2]) | Q(groups__in=request.user.group_set.all())). \
-=======
-    if join:
-        contests = contests.filter(Q(contest_type__in=[PUBLIC_CONTEST, PASSWORD_PUBLIC_CONTEST]) | Q(groups__in=request.user.group_set.all())). \
->>>>>>> 494c5e4b
             filter(end_time__gt=datetime.datetime.now(), start_time__lt=datetime.datetime.now())
 
     paginator = Paginator(contests, 20)
