--- conflicted
+++ resolved
@@ -433,15 +433,11 @@
                 except ContestSubmission.DoesNotExist:
                     result[i]["problems"].append({})
             result[i]["total_ac"] = submissions.filter(ac=True).count()
-<<<<<<< HEAD
             user= User.objects.get(id=result[i]["user_id"])
             result[i]["username"] = user.username
             result[i]["real_name"] = user.real_name
-            result[i]["total_time"] = get_the_time_format(submissions.filter(ac=True).aggregate(total_time=Sum("total_time"))["total_time"])
-=======
-            result[i]["username"] = User.objects.get(id=result[i]["user_id"]).username
             result[i]["total_time"] = get_the_formatted_time(submissions.filter(ac=True).aggregate(total_time=Sum("total_time"))["total_time"])
->>>>>>> 03ef1e49
+
         result = sorted(result, cmp=_cmp, reverse=True)
         r.set("contest_rank_" + contest_id, json.dumps(list(result)))
     else:
