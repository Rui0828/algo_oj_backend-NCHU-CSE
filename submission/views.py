--- conflicted
+++ resolved
@@ -156,47 +156,4 @@
 
     return render(request, "oj/submission/my_submissions_list.html",
                   {"submissions": current_page, "page": int(page),
-                   "previous_page": previous_page, "next_page": next_page, "start_id": int(page) * 20 - 20})
-<<<<<<< HEAD
-=======
-
-
-class ContestSubmissionAPIView(APIView):
-    @check_user_contest_permission
-    def post(self, request):
-        """
-        创建比赛的提交
-        ---
-        request_serializer: CreateContestSubmissionSerializer
-        """
-        serializer = CreateContestSubmissionSerializer(data=request.data)
-        if serializer.is_valid():
-            data = serializer.data
-            try:
-                contest = Contest.objects.get(id=data["contest_id"])
-            except Contest.DoesNotExist:
-                return error_response(u"比赛不存在")
-            try:
-                problem = ContestProblem.objects.get(contest=contest, id=data["problem_id"])
-                # 更新题目提交计数器
-                problem.total_submit_number += 1
-                problem.save()
-            except Problem.DoesNotExist:
-                return error_response(u"题目不存在")
-
-            submission = Submission.objects.create(user_id=request.user.id, language=int(data["language"]),
-                                                   contest_id=contest.id, code=data["code"], problem_id=problem.id)
-            try:
-                judge.delay(submission.id, problem.time_limit, problem.memory_limit, problem.test_case_id)
-            except Exception:
-                return error_response(u"提交判题任务失败")
-
-            # 增加redis 中判题队列长度的计数器
-            r = redis.Redis(host=redis_config["host"], port=redis_config["port"], db=redis_config["db"])
-            r.incr("judge_queue_length")
-
-            return success_response({"submission_id": submission.id})
-
-        else:
-            return serializer_invalid_response(serializer)
->>>>>>> a39dc9d2
+                   "previous_page": previous_page, "next_page": next_page, "start_id": int(page) * 20 - 20})