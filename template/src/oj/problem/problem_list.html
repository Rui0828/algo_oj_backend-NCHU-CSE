{% extends "oj_base.html" %}
{% block body %}
    {% load problem %}
    <div class="container main">
        <div class="row">
            <div class="col-md-9 col-lg-9">
                <div class="row">
                    <div class="right">
                        <form class="form-inline" method="get">
                            <div class="form-group-sm">
                                <input name="keyword" class="form-control" placeholder="请输入关键词">
                                <input type="submit" value="搜索" class="btn btn-primary">
                            </div>
                        </form>
                    </div>
                </div>
                <div>
                    <table class="table table-striped">
                        <thead>
                        <tr>
                            <th></th>
                            <th>#</th>
                            <th>题目</th>
                            <th><a href="/problems/?order_by={{ difficulty_order }}">难度</a></th>
                            <th>通过率</th>
                        </tr>
                        </thead>
                        <tbody>
                        {% for item in problems %}
                            <tr>
                                <th><span class="glyphicon glyphicon-ok ac-flag"></span></th>
                                <th scope="row"><a href="/problem/{{ item.id }}/">{{ item.id }}</a></th>
                                <td><a href="/problem/{{ item.id }}/">{{ item.title }}</a></td>
<<<<<<< HEAD
                                <td>{{ item.difficulty }}</td>
=======
                                <td>
                                    {% ifequal item.difficulty 1 %}
                                        简单
                                    {% else %}
                                        {% ifequal item.difficulty 2 %}
                                            中等
                                        {% else %}
                                            难
                                        {% endifequal %}
                                    {% endifequal %}</td>
>>>>>>> ee6739d9
                                <td>{{ item|accepted_radio }}</td>
                            </tr>
                        {% endfor %}
                        </tbody>
                    </table>
                    <nav>
                        <ul class="pager">
                            {% if previous_page %}
                                <li class="previous"><a
                                        href="/problems/{{ previous_page }}/{% if keyword %}?keyword={{ keyword }}{% endif %}{% if tag %}?tag={{ tag }}{% endif %}">
                                    <span aria-hidden="true">&larr;</span> 上一页</a></li>
                            {% endif %}
                            {% if next_page %}
                                <li class="next"><a
                                        href="/problems/{{ next_page }}/{% if keyword %}?keyword={{ keyword }}{% endif %}{% if tag %}?tag={{ tag }}{% endif %}">下一页 <span
                                        aria-hidden="true">&rarr;</span></a></li>
                            {% endif %}
                        </ul>
                    </nav>
                </div>
            </div>

            <div class="col-md-3 col-lg-3">
                {% include "oj/announcement/_announcement_panel.html" %}
                <div class="panel panel-info">
                    <div class="panel-heading">
                        <h3 class="panel-title">
                            <span class="glyphicon glyphicon-tag" aria-hidden="true"></span>
                            分类
                        </h3>
                    </div>
                    <ul class="list-group">
                        {% for item in tags %}
                            <li class="list-group-item problem-tag"
                                onclick="location.href='/problems/?tag={{ item.name }}'">
                                <span class="badge">{{ item.problem_number }}</span>
                                {{ item.name }}
                            </li>
                        {% endfor %}
                    </ul>
                </div>

            </div>
        </div>
    </div>
{% endblock %}

{% block js_block %}
    <script src="/static/js/app/oj/problem/problem_list.js"></script>
{% endblock %}<|MERGE_RESOLUTION|>--- conflicted
+++ resolved
@@ -31,9 +31,6 @@
                                 <th><span class="glyphicon glyphicon-ok ac-flag"></span></th>
                                 <th scope="row"><a href="/problem/{{ item.id }}/">{{ item.id }}</a></th>
                                 <td><a href="/problem/{{ item.id }}/">{{ item.title }}</a></td>
-<<<<<<< HEAD
-                                <td>{{ item.difficulty }}</td>
-=======
                                 <td>
                                     {% ifequal item.difficulty 1 %}
                                         简单
@@ -44,7 +41,6 @@
                                             难
                                         {% endifequal %}
                                     {% endifequal %}</td>
->>>>>>> ee6739d9
                                 <td>{{ item|accepted_radio }}</td>
                             </tr>
                         {% endfor %}
