--- conflicted
+++ resolved
@@ -83,11 +83,9 @@
         <!-- admin left end -->
         <img src="/static/img/loading.gif" id="loading-gif">
         <!-- custom body begin -->
-<<<<<<< HEAD
-        <div class='col-md-8'ms-include-src="template_url"></div>
-=======
-        <div ms-include-src="template_url" data-include-rendered="hide_loading"></div>
->>>>>>> a1686d40
+
+        <div class='col-md-8'  ms-include-src="template_url" data-include-rendered="hide_loading"></div>
+
         <!-- custom body end -->
     </div>
 </div>
