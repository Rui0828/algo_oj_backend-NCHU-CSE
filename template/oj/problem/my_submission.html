{% extends 'oj_base.html' %}
{% block css_block %}
    <style>
        .CodeMirror {
            height: auto;
        }
    </style>
{% endblock %}
{% block body %}
    {% load submission %}
    <div class="container main">
        <ul class="nav nav-tabs nav-tabs-google">
            <li role="presentation">
                {% if submission.contest_id %}
<<<<<<< HEAD
                    <a href="/contest/{{ submission.contest_id }}/problem/{{ problem.id }}/">题目</a>
=======
                <a href="/contest/{{ submission.contest_id }}/problem/{{ problem.id }}/">题目</a>
>>>>>>> 48eb2d1e
                {% else %}
                <a href="/problem/{{ problem.id }}/">题目</a>
                {% endif %}
            </li>
<<<<<<< HEAD
            <li role="presentation" class="active"><a href="/problem/{{ problem.id }}/my_submissions/">我的提交</a></li>
=======
            <li role="presentation" class="active">
                {% if submission.contest_id %}
                <a href="/contest/{{ submission.contest_id }}/problem/{{ problem.id }}/submissions/">我的提交</a>
                {% else %}
                <a href="/problem/{{ problem.id }}/submissions/">我的提交</a>
                {% endif %}
            </li>
>>>>>>> 48eb2d1e
        </ul>
        {% include "oj/problem/_problem_header.html" %}
        <div class="panel panel-default">
            <div class="panel-body">
                <h4>运行结果 : <span class="text-{{ submission.result|translate_result_class }}">
                    {{ submission.result|translate_result }}
                </span>
                </h4>
                {% ifequal submission.result 0 %}
                    <p>时间 : {{ submission.accepted_answer_time }}ms 语言 :
                        {{ submission.language|translate_language }}
                    </p>
                {% endifequal %}
                {% ifequal submission.result 4 %}
                    <p>{{ submission.info }}</p>
                {% endifequal %}
                <p>提交时间 : {{ submission.create_time }}</p>
            </div>
        </div>
        {% ifequal request.user.admin_type 2 %}
            <p>本调试信息仅超级管理员可见</p>
            {% ifequal submission.result 7 %}
                <pre>System Error: {{ submission.info }}</pre>
            {% else %}
                <pre>{{ info }}</pre>
            {% endifequal %}

        {% endifequal %}


        <div id="code-field">
            <textarea id="code-editor">{{ submission.code }}</textarea>
        </div>
    </div>

{% endblock %}
{% block js_block %}
    <script>
        require(["jquery", "codeMirror"], function ($, codeMirror) {
            {% ifequal submission.language 1 %}
                var language = "text/x-csrc";
            {% else %}
                {% ifequal submission.language 2 %}
                    var language = "text/x-c++src";
                {% else %}
                    var language = "text/x-java";
                {% endifequal %}
            {% endifequal %}
            var codeEditor = codeMirror($("#code-editor")[0], language);
            codeEditor.setOption("readOnly", true);
        });
    </script>
{% endblock %}<|MERGE_RESOLUTION|>--- conflicted
+++ resolved
@@ -12,26 +12,23 @@
         <ul class="nav nav-tabs nav-tabs-google">
             <li role="presentation">
                 {% if submission.contest_id %}
-<<<<<<< HEAD
+
                     <a href="/contest/{{ submission.contest_id }}/problem/{{ problem.id }}/">题目</a>
-=======
-                <a href="/contest/{{ submission.contest_id }}/problem/{{ problem.id }}/">题目</a>
->>>>>>> 48eb2d1e
+
                 {% else %}
-                <a href="/problem/{{ problem.id }}/">题目</a>
+                    <a href="/problem/{{ problem.id }}/">题目</a>
                 {% endif %}
             </li>
-<<<<<<< HEAD
-            <li role="presentation" class="active"><a href="/problem/{{ problem.id }}/my_submissions/">我的提交</a></li>
-=======
+
+
             <li role="presentation" class="active">
                 {% if submission.contest_id %}
-                <a href="/contest/{{ submission.contest_id }}/problem/{{ problem.id }}/submissions/">我的提交</a>
+                    <a href="/contest/{{ submission.contest_id }}/problem/{{ problem.id }}/submissions/">我的提交</a>
                 {% else %}
-                <a href="/problem/{{ problem.id }}/submissions/">我的提交</a>
+                    <a href="/problem/{{ problem.id }}/submissions/">我的提交</a>
                 {% endif %}
             </li>
->>>>>>> 48eb2d1e
+
         </ul>
         {% include "oj/problem/_problem_header.html" %}
         <div class="panel panel-default">
